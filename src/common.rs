--- conflicted
+++ resolved
@@ -3,155 +3,197 @@
 
 use num_complex::Complex;
 
-<<<<<<< HEAD
-// Blanket impl for any type that implements the required traits.
-// Notably, this includes f32 and f64, but also allows flexibility for library authors of custom numeric types.
-impl<T> FFTnum for T where T: Copy + FromPrimitive + Signed + Sync + Send + 'static {}
-
-#[inline(always)]
-pub fn verify_length<T>(input: &[T], output: &[T], expected: usize) {
-    assert_eq!(
-        input.len(),
-        expected,
-        "Input is the wrong length. Expected {}, got {}",
-        expected,
-        input.len()
-    );
-    assert_eq!(
-        output.len(),
-        expected,
-        "Output is the wrong length. Expected {}, got {}",
-        expected,
-        output.len()
-    );
-}
-
-#[inline(always)]
-pub fn verify_length_divisible<T>(input: &[T], output: &[T], expected: usize) {
-    assert_eq!(
-        input.len() % expected,
-        0,
-        "Input is the wrong length. Expected multiple of {}, got {}",
-        expected,
-        input.len()
-    );
-    assert_eq!(
-        input.len(),
-        output.len(),
-        "Input and output must have the same length. Expected {}, got {}",
-        input.len(),
-        output.len()
-    );
-}
-=======
 /// Generic floating point number, implemented for f32 and f64
 pub trait FFTnum: Copy + FromPrimitive + Signed + Sync + Send + Debug + 'static {
     // two related methodsfor generating twiddle factors. The first is a convenience wrapper around the second.
-	fn generate_twiddle_factor(index: usize, fft_len: usize, inverse: bool) -> Complex<Self> {
-		Self::generate_twiddle_factor_floatindex(index as f64, fft_len, inverse)
-	}
-    fn generate_twiddle_factor_floatindex(index: f64, fft_len: usize, inverse: bool) -> Complex<Self>;
+    fn generate_twiddle_factor(index: usize, fft_len: usize, inverse: bool) -> Complex<Self> {
+        Self::generate_twiddle_factor_floatindex(index as f64, fft_len, inverse)
+    }
+    fn generate_twiddle_factor_floatindex(
+        index: f64,
+        fft_len: usize,
+        inverse: bool,
+    ) -> Complex<Self>;
 }
 
-impl<T> FFTnum for T where T: Copy + FromPrimitive + Signed + Sync + Send + Debug + 'static {
-    default fn generate_twiddle_factor_floatindex(index: f64, fft_len: usize, inverse: bool) -> Complex<Self> {
+impl<T> FFTnum for T
+where
+    T: Copy + FromPrimitive + Signed + Sync + Send + Debug + 'static,
+{
+    fn generate_twiddle_factor_floatindex(
+        index: f64,
+        fft_len: usize,
+        inverse: bool,
+    ) -> Complex<Self> {
         let constant = -2f64 * std::f64::consts::PI / fft_len as f64;
-		let angle = constant * index;
-
-	    let result = Complex {
-	    	re: Self::from_f64(angle.cos()).unwrap(),
-	    	im: Self::from_f64(angle.cos()).unwrap(),
-	    };
-
-	    if inverse {
-	    	result.conj()
-	    } else {
-	    	result
-	    }
+        let angle = constant * index;
+
+        let result = Complex {
+            re: Self::from_f64(angle.cos()).unwrap(),
+            im: Self::from_f64(angle.sin()).unwrap(),
+        };
+
+        if inverse {
+            result.conj()
+        } else {
+            result
+        }
     }
 }
 
-impl FFTnum for f32 {
-	fn generate_twiddle_factor_floatindex(index: f64, fft_len: usize, inverse: bool) -> Complex<Self> {
-		let constant = -2f64 * std::f64::consts::PI / fft_len as f64;
-		let angle = constant * index;
-
-	    let result = Complex {
-	    	re: angle.cos() as f32,
-	    	im: angle.sin() as f32,
-	    };
-
-	    if inverse {
-	    	result.conj()
-	    } else {
-	    	result
-	    }
-    }
-}
-impl FFTnum for f64 {
-	fn generate_twiddle_factor_floatindex(index: f64, fft_len: usize, inverse: bool) -> Complex<Self> {
-		let constant = -2f64 * std::f64::consts::PI / fft_len as f64;
-		let angle = constant * index;
-
-	    let result = Complex {
-	    	re: angle.cos(),
-	    	im: angle.sin(),
-	    };
-
-	    if inverse {
-	    	result.conj()
-	    } else {
-	    	result
-	    }
-    }
-}
+// impl FFTnum for f32 {
+// 	fn generate_twiddle_factor_floatindex(index: f64, fft_len: usize, inverse: bool) -> Complex<Self> {
+// 		let constant = -2f64 * std::f64::consts::PI / fft_len as f64;
+// 		let angle = constant * index;
+
+// 	    let result = Complex {
+// 	    	re: angle.cos() as f32,
+// 	    	im: angle.sin() as f32,
+// 	    };
+
+// 	    if inverse {
+// 	    	result.conj()
+// 	    } else {
+// 	    	result
+// 	    }
+//     }
+// }
+// impl FFTnum for f64 {
+// 	fn generate_twiddle_factor_floatindex(index: f64, fft_len: usize, inverse: bool) -> Complex<Self> {
+// 		let constant = -2f64 * std::f64::consts::PI / fft_len as f64;
+// 		let angle = constant * index;
+
+// 	    let result = Complex {
+// 	    	re: angle.cos(),
+// 	    	im: angle.sin(),
+// 	    };
+
+// 	    if inverse {
+// 	    	result.conj()
+// 	    } else {
+// 	    	result
+// 	    }
+//     }
+// }
 
 macro_rules! boilerplate_fft_oop {
-    ($struct_name:ident, $len_fn:expr) => (
-		impl<T: FFTnum> Fft<T> for $struct_name<T> {
-			fn process_with_scratch(&self, input: &mut [Complex<T>], output: &mut [Complex<T>], scratch: &mut [Complex<T>]) {
-				assert_eq!(input.len(), self.len(), "Input is the wrong length. Expected {}, got {}", self.len(), input.len());
-                assert_eq!(output.len(), self.len(), "Output is the wrong length. Expected {}, got {}", self.len(), output.len());
-                
+    ($struct_name:ident, $len_fn:expr) => {
+        impl<T: FFTnum> Fft<T> for $struct_name<T> {
+            fn process_with_scratch(
+                &self,
+                input: &mut [Complex<T>],
+                output: &mut [Complex<T>],
+                scratch: &mut [Complex<T>],
+            ) {
+                assert_eq!(
+                    input.len(),
+                    self.len(),
+                    "Input is the wrong length. Expected {}, got {}",
+                    self.len(),
+                    input.len()
+                );
+                assert_eq!(
+                    output.len(),
+                    self.len(),
+                    "Output is the wrong length. Expected {}, got {}",
+                    self.len(),
+                    output.len()
+                );
+
                 let required_scratch = self.get_out_of_place_scratch_len();
-                assert!(scratch.len() >= required_scratch, "Scratch is the wrong length. Expected {} or greater, got {}", required_scratch, scratch.len());
-
-                let scratch = &mut scratch[..required_scratch];
-		
-				self.perform_fft_out_of_place(input, output, scratch);
-			}
-			fn process_multi(&self, input: &mut [Complex<T>], output: &mut [Complex<T>], scratch: &mut [Complex<T>]) {
-				assert!(input.len() % self.len() == 0, "Output is the wrong length. Expected multiple of {}, got {}", self.len(), input.len());
-                assert_eq!(input.len(), output.len(), "Output is the wrong length. input = {} output = {}", input.len(), output.len());
-                
+                assert!(
+                    scratch.len() >= required_scratch,
+                    "Scratch is the wrong length. Expected {} or greater, got {}",
+                    required_scratch,
+                    scratch.len()
+                );
+
+                let scratch = &mut scratch[..required_scratch];
+
+                self.perform_fft_out_of_place(input, output, scratch);
+            }
+            fn process_multi(
+                &self,
+                input: &mut [Complex<T>],
+                output: &mut [Complex<T>],
+                scratch: &mut [Complex<T>],
+            ) {
+                assert!(
+                    input.len() % self.len() == 0,
+                    "Output is the wrong length. Expected multiple of {}, got {}",
+                    self.len(),
+                    input.len()
+                );
+                assert_eq!(
+                    input.len(),
+                    output.len(),
+                    "Output is the wrong length. input = {} output = {}",
+                    input.len(),
+                    output.len()
+                );
+
                 let required_scratch = self.get_out_of_place_scratch_len();
-                assert!(scratch.len() >= required_scratch, "Scratch is the wrong length. Expected {} or greater, got {}", required_scratch, scratch.len());
-
-                let scratch = &mut scratch[..required_scratch];
-		
-				for (in_chunk, out_chunk) in input.chunks_exact_mut(self.len()).zip(output.chunks_exact_mut(self.len())) {
-					self.perform_fft_out_of_place(in_chunk, out_chunk, scratch);
-				}
-			}
-            fn process_inplace_with_scratch(&self, buffer: &mut [Complex<T>], scratch: &mut [Complex<T>]) {
-                assert_eq!(buffer.len(), self.len(), "Buffer is the wrong length. Expected {}, got {}", self.len(), buffer.len());
+                assert!(
+                    scratch.len() >= required_scratch,
+                    "Scratch is the wrong length. Expected {} or greater, got {}",
+                    required_scratch,
+                    scratch.len()
+                );
+
+                let scratch = &mut scratch[..required_scratch];
+
+                for (in_chunk, out_chunk) in input
+                    .chunks_exact_mut(self.len())
+                    .zip(output.chunks_exact_mut(self.len()))
+                {
+                    self.perform_fft_out_of_place(in_chunk, out_chunk, scratch);
+                }
+            }
+            fn process_inplace_with_scratch(
+                &self,
+                buffer: &mut [Complex<T>],
+                scratch: &mut [Complex<T>],
+            ) {
+                assert_eq!(
+                    buffer.len(),
+                    self.len(),
+                    "Buffer is the wrong length. Expected {}, got {}",
+                    self.len(),
+                    buffer.len()
+                );
 
                 let required_scratch = self.get_inplace_scratch_len();
-                assert!(scratch.len() >= required_scratch, "Scratch is the wrong length. Expected {} or greater, got {}", required_scratch, scratch.len());
-        
-                let scratch = &mut scratch[..required_scratch];
-        
+                assert!(
+                    scratch.len() >= required_scratch,
+                    "Scratch is the wrong length. Expected {} or greater, got {}",
+                    required_scratch,
+                    scratch.len()
+                );
+
+                let scratch = &mut scratch[..required_scratch];
+
                 self.perform_fft_out_of_place(buffer, scratch, &mut []);
                 buffer.copy_from_slice(scratch);
             }
             fn process_inplace_multi(&self, buffer: &mut [Complex<T>], scratch: &mut [Complex<T>]) {
-                assert_eq!(buffer.len() % self.len(), 0, "Buffer is the wrong length. Expected multiple of {}, got {}", self.len(), buffer.len());
+                assert_eq!(
+                    buffer.len() % self.len(),
+                    0,
+                    "Buffer is the wrong length. Expected multiple of {}, got {}",
+                    self.len(),
+                    buffer.len()
+                );
 
                 let required_scratch = self.get_inplace_scratch_len();
-                assert!(scratch.len() >= required_scratch, "Scratch is the wrong length. Expected {} or greater, got {}", required_scratch, scratch.len());
-        
-                let scratch = &mut scratch[..required_scratch];
-        
+                assert!(
+                    scratch.len() >= required_scratch,
+                    "Scratch is the wrong length. Expected {} or greater, got {}",
+                    required_scratch,
+                    scratch.len()
+                );
+
+                let scratch = &mut scratch[..required_scratch];
+
                 for chunk in buffer.chunks_exact_mut(self.len()) {
                     self.perform_fft_out_of_place(chunk, scratch, &mut []);
                     chunk.copy_from_slice(scratch);
@@ -178,54 +220,126 @@
                 self.inverse
             }
         }
-    )
+    };
 }
 
 macro_rules! boilerplate_fft {
-    ($struct_name:ident, $len_fn:expr, $inplace_scratch_len_fn:expr, $out_of_place_scratch_len_fn:expr) => (
-		impl<T: FFTnum> Fft<T> for $struct_name<T> {
-			fn process_with_scratch(&self, input: &mut [Complex<T>], output: &mut [Complex<T>], scratch: &mut [Complex<T>]) {
-				assert_eq!(input.len(), self.len(), "Input is the wrong length. Expected {}, got {}", self.len(), input.len());
-                assert_eq!(output.len(), self.len(), "Output is the wrong length. Expected {}, got {}", self.len(), output.len());
-                
+    ($struct_name:ident, $len_fn:expr, $inplace_scratch_len_fn:expr, $out_of_place_scratch_len_fn:expr) => {
+        impl<T: FFTnum> Fft<T> for $struct_name<T> {
+            fn process_with_scratch(
+                &self,
+                input: &mut [Complex<T>],
+                output: &mut [Complex<T>],
+                scratch: &mut [Complex<T>],
+            ) {
+                assert_eq!(
+                    input.len(),
+                    self.len(),
+                    "Input is the wrong length. Expected {}, got {}",
+                    self.len(),
+                    input.len()
+                );
+                assert_eq!(
+                    output.len(),
+                    self.len(),
+                    "Output is the wrong length. Expected {}, got {}",
+                    self.len(),
+                    output.len()
+                );
+
                 let required_scratch = self.get_out_of_place_scratch_len();
-                assert!(scratch.len() >= required_scratch, "Scratch is the wrong length. Expected {} or greater, got {}", required_scratch, scratch.len());
-        
-                let scratch = &mut scratch[..required_scratch];
-		
-				self.perform_fft_out_of_place(input, output, scratch);
-			}
-			fn process_multi(&self, input: &mut [Complex<T>], output: &mut [Complex<T>], scratch: &mut [Complex<T>]) {
-				assert!(input.len() % self.len() == 0, "Output is the wrong length. Expected multiple of {}, got {}", self.len(), input.len());
-                assert_eq!(input.len(), output.len(), "Output is the wrong length. input = {} output = {}", input.len(), output.len());
-                
+                assert!(
+                    scratch.len() >= required_scratch,
+                    "Scratch is the wrong length. Expected {} or greater, got {}",
+                    required_scratch,
+                    scratch.len()
+                );
+
+                let scratch = &mut scratch[..required_scratch];
+
+                self.perform_fft_out_of_place(input, output, scratch);
+            }
+            fn process_multi(
+                &self,
+                input: &mut [Complex<T>],
+                output: &mut [Complex<T>],
+                scratch: &mut [Complex<T>],
+            ) {
+                assert!(
+                    input.len() % self.len() == 0,
+                    "Output is the wrong length. Expected multiple of {}, got {}",
+                    self.len(),
+                    input.len()
+                );
+                assert_eq!(
+                    input.len(),
+                    output.len(),
+                    "Output is the wrong length. input = {} output = {}",
+                    input.len(),
+                    output.len()
+                );
+
                 let required_scratch = self.get_out_of_place_scratch_len();
-                assert!(scratch.len() >= required_scratch, "Scratch is the wrong length. Expected {} or greater, got {}", required_scratch, scratch.len());
-        
-                let scratch = &mut scratch[..required_scratch];
-		
-				for (in_chunk, out_chunk) in input.chunks_exact_mut(self.len()).zip(output.chunks_exact_mut(self.len())) {
-					self.perform_fft_out_of_place(in_chunk, out_chunk, scratch);
-				}
-			}
-            fn process_inplace_with_scratch(&self, buffer: &mut [Complex<T>], scratch: &mut [Complex<T>]) {
-                assert_eq!(buffer.len(), self.len(), "Buffer is the wrong length. Expected {}, got {}", self.len(), buffer.len());
+                assert!(
+                    scratch.len() >= required_scratch,
+                    "Scratch is the wrong length. Expected {} or greater, got {}",
+                    required_scratch,
+                    scratch.len()
+                );
+
+                let scratch = &mut scratch[..required_scratch];
+
+                for (in_chunk, out_chunk) in input
+                    .chunks_exact_mut(self.len())
+                    .zip(output.chunks_exact_mut(self.len()))
+                {
+                    self.perform_fft_out_of_place(in_chunk, out_chunk, scratch);
+                }
+            }
+            fn process_inplace_with_scratch(
+                &self,
+                buffer: &mut [Complex<T>],
+                scratch: &mut [Complex<T>],
+            ) {
+                assert_eq!(
+                    buffer.len(),
+                    self.len(),
+                    "Buffer is the wrong length. Expected {}, got {}",
+                    self.len(),
+                    buffer.len()
+                );
 
                 let required_scratch = self.get_inplace_scratch_len();
-                assert!(scratch.len() >= required_scratch, "Scratch is the wrong length. Expected {} or greater, got {}", required_scratch, scratch.len());
-        
-                let scratch = &mut scratch[..required_scratch];
-        
+                assert!(
+                    scratch.len() >= required_scratch,
+                    "Scratch is the wrong length. Expected {} or greater, got {}",
+                    required_scratch,
+                    scratch.len()
+                );
+
+                let scratch = &mut scratch[..required_scratch];
+
                 self.perform_fft_inplace(buffer, scratch);
             }
             fn process_inplace_multi(&self, buffer: &mut [Complex<T>], scratch: &mut [Complex<T>]) {
-                assert_eq!(buffer.len() % self.len(), 0, "Buffer is the wrong length. Expected multiple of {}, got {}", self.len(), buffer.len());
+                assert_eq!(
+                    buffer.len() % self.len(),
+                    0,
+                    "Buffer is the wrong length. Expected multiple of {}, got {}",
+                    self.len(),
+                    buffer.len()
+                );
 
                 let required_scratch = self.get_inplace_scratch_len();
-                assert!(scratch.len() >= required_scratch, "Scratch is the wrong length. Expected {} or greater, got {}", required_scratch, scratch.len());
-        
-                let scratch = &mut scratch[..required_scratch];
-        
+                assert!(
+                    scratch.len() >= required_scratch,
+                    "Scratch is the wrong length. Expected {} or greater, got {}",
+                    required_scratch,
+                    scratch.len()
+                );
+
+                let scratch = &mut scratch[..required_scratch];
+
                 for chunk in buffer.chunks_exact_mut(self.len()) {
                     self.perform_fft_inplace(chunk, scratch);
                 }
@@ -251,6 +365,5 @@
                 self.inverse
             }
         }
-    )
-}
->>>>>>> aa8924e6
+    };
+}