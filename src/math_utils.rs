--- conflicted
+++ resolved
@@ -1,10 +1,4 @@
-<<<<<<< HEAD
-use num_traits::{FromPrimitive, One, PrimInt, Signed, Zero};
-use std::mem::swap;
-=======
-
-use num_traits::{Zero, One, PrimInt};
->>>>>>> aa8924e6
+use num_traits::{One, PrimInt, Zero};
 
 pub fn primitive_root(prime: u64) -> Option<u64> {
     let test_exponents: Vec<u64> = distinct_prime_factors(prime - 1)
@@ -42,66 +36,6 @@
     result
 }
 
-<<<<<<< HEAD
-pub fn multiplicative_inverse<T: PrimInt + FromPrimitive>(a: T, n: T) -> T {
-    // we're going to use a modified version extended euclidean algorithm
-    // we only need half the output
-
-    let mut t = Zero::zero();
-    let mut t_new = One::one();
-
-    let mut r = n;
-    let mut r_new = a;
-
-    while r_new > Zero::zero() {
-        let quotient = r / r_new;
-
-        r = r - quotient * r_new;
-        swap(&mut r, &mut r_new);
-
-        // t might go negative here, so we have to do a checked subtract
-        // if it underflows, wrap it around to the other end of the modulo
-        // IE, 3 - 4 mod 5  =  -1 mod 5  =  4
-        let t_subtract = quotient * t_new;
-        t = if t_subtract < t {
-            t - t_subtract
-        } else {
-            n - (t_subtract - t) % n
-        };
-        swap(&mut t, &mut t_new);
-    }
-
-    t
-}
-
-pub fn extended_euclidean_algorithm<T: PrimInt + Signed + FromPrimitive>(a: T, b: T) -> (T, T, T) {
-    let mut s = Zero::zero();
-    let mut s_old = One::one();
-
-    let mut t = One::one();
-    let mut t_old = Zero::zero();
-
-    let mut r = b;
-    let mut r_old = a;
-
-    while r > Zero::zero() {
-        let quotient = r_old / r;
-
-        r_old = r_old - quotient * r;
-        swap(&mut r_old, &mut r);
-
-        s_old = s_old - quotient * s;
-        swap(&mut s_old, &mut s);
-
-        t_old = t_old - quotient * t;
-        swap(&mut t_old, &mut t);
-    }
-
-    (r_old, s_old, t_old)
-}
-
-=======
->>>>>>> aa8924e6
 /// return all of the prime factors of n, but omit duplicate prime factors
 pub fn distinct_prime_factors(mut n: u64) -> Vec<u64> {
     let mut result = Vec::new();
@@ -138,7 +72,6 @@
 
     result
 }
-
 
 #[derive(Debug, PartialEq, Eq, Copy, Clone)]
 pub struct PrimeFactor {
@@ -199,20 +132,25 @@
 
                 // If this entry is actually a divisor of the given number, add it to the array
                 if count > 0 {
-                    result.other_factors.push(PrimeFactor { value: divisor, count });
+                    result.other_factors.push(PrimeFactor {
+                        value: divisor,
+                        count,
+                    });
                     result.total_factor_count += count;
                     result.distinct_factor_count += 1;
 
                     // recalculate the limit to reduce the amount of other factors we need to check
                     limit = (n as f32).sqrt() as usize + 1;
                 }
-                
+
                 divisor += 2;
             }
 
             // because of our limit logic, there might be one factor left
             if n > 1 {
-                result.other_factors.push(PrimeFactor { value: n, count: 1 });
+                result
+                    .other_factors
+                    .push(PrimeFactor { value: n, count: 1 });
                 result.total_factor_count += 1;
                 result.distinct_factor_count += 1;
             }
@@ -261,10 +199,9 @@
                 self.distinct_factor_count -= 1;
             }
             if self.n > 1 {
-                return Some(self)
-            }
-        }
-        else if factor.value == 3 {
+                return Some(self);
+            }
+        } else if factor.value == 3 {
             self.power_three = self.power_three.checked_sub(factor.count).unwrap();
             self.n /= 3.pow(factor.count);
             self.total_factor_count -= factor.count;
@@ -272,10 +209,14 @@
                 self.distinct_factor_count -= 1;
             }
             if self.n > 1 {
-                return Some(self)
+                return Some(self);
             }
         } else {
-            let found_factor = self.other_factors.iter_mut().find(|item| item.value == factor.value).unwrap();
+            let found_factor = self
+                .other_factors
+                .iter_mut()
+                .find(|item| item.value == factor.value)
+                .unwrap();
             found_factor.count = found_factor.count.checked_sub(factor.count).unwrap();
             self.n /= factor.value.pow(factor.count);
             self.total_factor_count -= factor.count;
@@ -284,19 +225,25 @@
                 self.other_factors.retain(|item| item.value != factor.value);
             }
             if self.n > 1 {
-                return Some(self)
+                return Some(self);
             }
         }
         None
     }
 
     // Splits this set of prime factors into two different sets so that the products of the two sets are as close as possible
-    pub fn partition_factors(mut self) -> (Self,Self) {
+    pub fn partition_factors(mut self) -> (Self, Self) {
         // Make sure this isn't a prime number
         assert!(!self.is_prime());
 
         // If the given length is a perfect square, put the square root into both returned arays
-        if self.power_two % 2 == 0 && self.power_three % 2 == 0 && self.other_factors.iter().all(|factor| factor.count % 2 == 0) {
+        if self.power_two % 2 == 0
+            && self.power_three % 2 == 0
+            && self
+                .other_factors
+                .iter()
+                .all(|factor| factor.count % 2 == 0)
+        {
             let mut new_product = 1;
 
             // cut our power of two in half
@@ -332,23 +279,24 @@
             self.power_two -= half.power_two;
             self.power_three -= half.power_three;
             self.total_factor_count -= half.total_factor_count;
-            
+
             // Update the product values for each half, with different logic depending on what kind of single factor we have
             if let Some(first_factor) = self.other_factors.first_mut() {
                 // we actualyl skipped updating the "other factor"  earlier, so cut it in half and do the subtraction now
                 assert!(first_factor.count > 1); // If this is only one, then we're prime. we passed the "is_prime" assert earlier, so that would be a contradiction
-                let half_factor = PrimeFactor{ value: first_factor.value, count: first_factor.count / 2 };
+                let half_factor = PrimeFactor {
+                    value: first_factor.value,
+                    count: first_factor.count / 2,
+                };
                 first_factor.count -= half_factor.count;
                 half.other_factors.push(half_factor);
 
                 self.n = first_factor.value.pow(first_factor.count);
                 half.n = half_factor.value.pow(half_factor.count);
-            }
-            else if half.power_two > 0 {
+            } else if half.power_two > 0 {
                 half.n = 1 << half.power_two;
                 self.n = 1 << self.power_two;
-            }
-            else if half.power_three > 0 {
+            } else if half.power_three > 0 {
                 half.n = 3.pow(half.power_three);
                 self.n = 3.pow(self.power_three);
             }
@@ -418,14 +366,21 @@
             power7 += 1;
             other_factors /= 7;
         }
-        
+
         let mut power11 = 0;
         while other_factors % 11 == 0 {
             power11 += 1;
             other_factors /= 11;
         }
 
-        Self { power2, power3, power5, power7, power11, other_factors }
+        Self {
+            power2,
+            power3,
+            power5,
+            power7,
+            power11,
+            other_factors,
+        }
     }
 
     #[allow(unused)]
@@ -454,7 +409,12 @@
     }
     #[allow(unused)]
     pub fn product(&self) -> usize {
-        (self.other_factors * 3.pow(self.power3) * 5.pow(self.power5) * 7.pow(self.power7) * 11.pow(self.power11)) << self.power2
+        (self.other_factors
+            * 3.pow(self.power3)
+            * 5.pow(self.power5)
+            * 7.pow(self.power7)
+            * 11.pow(self.power11))
+            << self.power2
     }
     #[allow(unused)]
     pub fn product_power2power3(&self) -> usize {
@@ -468,17 +428,26 @@
         let seven_divides = self.power7 >= divisor.power7;
         let eleven_divides = self.power11 >= divisor.power11;
         let other_divides = self.other_factors % divisor.other_factors == 0;
-        if two_divides && three_divides && five_divides && seven_divides && eleven_divides && other_divides {
-            Some(Self { 
+        if two_divides
+            && three_divides
+            && five_divides
+            && seven_divides
+            && eleven_divides
+            && other_divides
+        {
+            Some(Self {
                 power2: self.power2 - divisor.power2,
                 power3: self.power3 - divisor.power3,
                 power5: self.power5 - divisor.power5,
                 power7: self.power7 - divisor.power7,
                 power11: self.power11 - divisor.power11,
-                other_factors: if self.other_factors == divisor.other_factors { 1 } else { self.other_factors / divisor.other_factors }
+                other_factors: if self.other_factors == divisor.other_factors {
+                    1
+                } else {
+                    self.other_factors / divisor.other_factors
+                },
             })
-        }
-        else {
+        } else {
             None
         }
     }
@@ -522,18 +491,11 @@
     #[test]
     fn test_distinct_prime_factors() {
         let test_list = vec![
-<<<<<<< HEAD
-            ((3, 5), (1, 2, -1)),
-            ((15, 12), (3, 1, -1)),
-            ((16, 21), (1, 4, -3)),
+            (46, vec![2, 23]),
+            (2, vec![2]),
+            (3, vec![3]),
+            (162, vec![2, 3]),
         ];
-=======
-			(46, vec![2,23]),
-			(2, vec![2]),
-			(3, vec![3]),
-			(162, vec![2, 3]),
-			];
->>>>>>> aa8924e6
 
         for (input, expected) in test_list {
             let factors = distinct_prime_factors(input);
@@ -544,7 +506,7 @@
 
     use std::collections::HashMap;
 
-    macro_rules! map(
+    macro_rules! map{
         { $($key:expr => $value:expr),+ } => {
             {
                 let mut m = HashMap::new();
@@ -554,7 +516,7 @@
                 m
             }
          };
-    );
+    }
 
     fn assert_internally_consistent(prime_factors: &PrimeFactors) {
         let mut cumulative_product = 1;
@@ -579,8 +541,14 @@
         }
 
         assert_eq!(prime_factors.get_product(), cumulative_product);
-        assert_eq!(prime_factors.get_distinct_factor_count(), discovered_distinct_factors);
-        assert_eq!(prime_factors.get_total_factor_count(), discovered_total_factors);
+        assert_eq!(
+            prime_factors.get_distinct_factor_count(),
+            discovered_distinct_factors
+        );
+        assert_eq!(
+            prime_factors.get_total_factor_count(),
+            discovered_total_factors
+        );
         assert_eq!(prime_factors.is_prime(), discovered_total_factors == 1);
     }
 
@@ -595,25 +563,37 @@
             is_prime: bool,
         }
         impl ExpectedData {
-            fn new(len: usize, factors: HashMap<usize, u32>, total_factors: u32, distinct_factors: u32, is_prime: bool) -> Self {
-                Self { len, factors, total_factors, distinct_factors, is_prime }
+            fn new(
+                len: usize,
+                factors: HashMap<usize, u32>,
+                total_factors: u32,
+                distinct_factors: u32,
+                is_prime: bool,
+            ) -> Self {
+                Self {
+                    len,
+                    factors,
+                    total_factors,
+                    distinct_factors,
+                    is_prime,
+                }
             }
         }
 
         let test_list = vec![
-			ExpectedData::new(2, map!{ 2 => 1 }, 1, 1, true),
-			ExpectedData::new(128, map!{ 2 => 7 }, 7, 1, false),
-			ExpectedData::new(3, map!{ 3 => 1 }, 1, 1, true),
-			ExpectedData::new(81, map!{ 3 => 4 }, 4, 1, false),
-			ExpectedData::new(5, map!{ 5 => 1 }, 1, 1, true),
-			ExpectedData::new(125, map!{ 5 => 3 }, 3, 1, false),
-			ExpectedData::new(97, map!{ 97 => 1 }, 1, 1, true),
-			ExpectedData::new(6, map!{ 2 => 1, 3 => 1 }, 2, 2, false),
-			ExpectedData::new(12, map!{ 2 => 2, 3 => 1 }, 3, 2, false),
-			ExpectedData::new(36, map!{ 2 => 2, 3 => 2 }, 4, 2, false),
-			ExpectedData::new(10, map!{ 2 => 1, 5 => 1 }, 2, 2, false),
-			ExpectedData::new(100, map!{ 2 => 2, 5 => 2 }, 4, 2, false),
-			ExpectedData::new(44100, map!{ 2 => 2, 3 => 2, 5 => 2, 7 => 2 }, 8, 4, false),
+            ExpectedData::new(2, map! { 2 => 1 }, 1, 1, true),
+            ExpectedData::new(128, map! { 2 => 7 }, 7, 1, false),
+            ExpectedData::new(3, map! { 3 => 1 }, 1, 1, true),
+            ExpectedData::new(81, map! { 3 => 4 }, 4, 1, false),
+            ExpectedData::new(5, map! { 5 => 1 }, 1, 1, true),
+            ExpectedData::new(125, map! { 5 => 3 }, 3, 1, false),
+            ExpectedData::new(97, map! { 97 => 1 }, 1, 1, true),
+            ExpectedData::new(6, map! { 2 => 1, 3 => 1 }, 2, 2, false),
+            ExpectedData::new(12, map! { 2 => 2, 3 => 1 }, 3, 2, false),
+            ExpectedData::new(36, map! { 2 => 2, 3 => 2 }, 4, 2, false),
+            ExpectedData::new(10, map! { 2 => 1, 5 => 1 }, 2, 2, false),
+            ExpectedData::new(100, map! { 2 => 2, 5 => 2 }, 4, 2, false),
+            ExpectedData::new(44100, map! { 2 => 2, 3 => 2, 5 => 2, 7 => 2 }, 8, 4, false),
         ];
 
         for expected in test_list {
@@ -621,18 +601,31 @@
 
             assert_eq!(factors.get_product(), expected.len);
             assert_eq!(factors.is_prime(), expected.is_prime);
-            assert_eq!(factors.get_distinct_factor_count(), expected.distinct_factors);
+            assert_eq!(
+                factors.get_distinct_factor_count(),
+                expected.distinct_factors
+            );
             assert_eq!(factors.get_total_factor_count(), expected.total_factors);
-            assert_eq!(factors.get_power_of_two(), expected.factors.get(&2).map_or(0, |i| *i));
-            assert_eq!(factors.get_power_of_three(), expected.factors.get(&3).map_or(0, |i| *i));
+            assert_eq!(
+                factors.get_power_of_two(),
+                expected.factors.get(&2).map_or(0, |i| *i)
+            );
+            assert_eq!(
+                factors.get_power_of_three(),
+                expected.factors.get(&3).map_or(0, |i| *i)
+            );
 
             // verify that every factor in the "other factors" array matches our expected map
             for factor in factors.get_other_factors() {
                 assert_eq!(factor.count, *expected.factors.get(&factor.value).unwrap());
             }
-            
+
             // finally, verify that every factor in the "other factors" array was present in the "other factors" array
-            let mut found_factors: Vec<usize> = factors.get_other_factors().iter().map(|factor| factor.value).collect();
+            let mut found_factors: Vec<usize> = factors
+                .get_other_factors()
+                .iter()
+                .map(|factor| factor.value)
+                .collect();
             if factors.get_power_of_two() > 0 {
                 found_factors.push(2);
             }
@@ -678,12 +671,14 @@
         for n in 2..200 {
             let factors = PrimeFactors::compute(n);
 
-            for i in 0..= factors.get_power_of_two() {
-                if let Some(removed_factors) = factors.clone().remove_factors(PrimeFactor { value: 2, count: i }) {
+            for i in 0..=factors.get_power_of_two() {
+                if let Some(removed_factors) = factors
+                    .clone()
+                    .remove_factors(PrimeFactor { value: 2, count: i })
+                {
                     assert_eq!(removed_factors.get_product(), factors.get_product() >> i);
                     assert_internally_consistent(&removed_factors);
-                }
-                else {
+                } else {
                     // If the method returned None, this must be a power of two and i must be equal to the product
                     assert!(n.is_power_of_two());
                     assert!(i == factors.get_power_of_two());
@@ -706,27 +701,132 @@
         }
 
         let test_list = vec![
-<<<<<<< HEAD
-            (46, vec![2, 23]),
-            (2, vec![2]),
-            (3, vec![3]),
-            (162, vec![2, 3]),
-=======
-			ExpectedData{ len: 2,       power2: 1, power3: 0, power5: 0, power7: 0, power11: 0, other: 1 },
-			ExpectedData{ len: 128,     power2: 7, power3: 0, power5: 0, power7: 0, power11: 0, other: 1 },
-			ExpectedData{ len: 3,       power2: 0, power3: 1, power5: 0, power7: 0, power11: 0, other: 1 },
-			ExpectedData{ len: 81,      power2: 0, power3: 4, power5: 0, power7: 0, power11: 0, other: 1 },
-			ExpectedData{ len: 5,       power2: 0, power3: 0, power5: 1, power7: 0, power11: 0, other: 1 },
-			ExpectedData{ len: 125,     power2: 0, power3: 0, power5: 3, power7: 0, power11: 0, other: 1 },
-			ExpectedData{ len: 97,      power2: 0, power3: 0, power5: 0, power7: 0, power11: 0, other: 97 },
-			ExpectedData{ len: 6,       power2: 1, power3: 1, power5: 0, power7: 0, power11: 0, other: 1 },
-			ExpectedData{ len: 12,      power2: 2, power3: 1, power5: 0, power7: 0, power11: 0, other: 1 },
-			ExpectedData{ len: 36,      power2: 2, power3: 2, power5: 0, power7: 0, power11: 0, other: 1 },
-			ExpectedData{ len: 10,      power2: 1, power3: 0, power5: 1, power7: 0, power11: 0, other: 1 },
-			ExpectedData{ len: 100,     power2: 2, power3: 0, power5: 2, power7: 0, power11: 0, other: 1 },
-			ExpectedData{ len: 44100,   power2: 2, power3: 2, power5: 2, power7: 2, power11: 0, other: 1 },
-			ExpectedData{ len: 2310,    power2: 1, power3: 1, power5: 1, power7: 1, power11: 1, other: 1 },
->>>>>>> aa8924e6
+            ExpectedData {
+                len: 2,
+                power2: 1,
+                power3: 0,
+                power5: 0,
+                power7: 0,
+                power11: 0,
+                other: 1,
+            },
+            ExpectedData {
+                len: 128,
+                power2: 7,
+                power3: 0,
+                power5: 0,
+                power7: 0,
+                power11: 0,
+                other: 1,
+            },
+            ExpectedData {
+                len: 3,
+                power2: 0,
+                power3: 1,
+                power5: 0,
+                power7: 0,
+                power11: 0,
+                other: 1,
+            },
+            ExpectedData {
+                len: 81,
+                power2: 0,
+                power3: 4,
+                power5: 0,
+                power7: 0,
+                power11: 0,
+                other: 1,
+            },
+            ExpectedData {
+                len: 5,
+                power2: 0,
+                power3: 0,
+                power5: 1,
+                power7: 0,
+                power11: 0,
+                other: 1,
+            },
+            ExpectedData {
+                len: 125,
+                power2: 0,
+                power3: 0,
+                power5: 3,
+                power7: 0,
+                power11: 0,
+                other: 1,
+            },
+            ExpectedData {
+                len: 97,
+                power2: 0,
+                power3: 0,
+                power5: 0,
+                power7: 0,
+                power11: 0,
+                other: 97,
+            },
+            ExpectedData {
+                len: 6,
+                power2: 1,
+                power3: 1,
+                power5: 0,
+                power7: 0,
+                power11: 0,
+                other: 1,
+            },
+            ExpectedData {
+                len: 12,
+                power2: 2,
+                power3: 1,
+                power5: 0,
+                power7: 0,
+                power11: 0,
+                other: 1,
+            },
+            ExpectedData {
+                len: 36,
+                power2: 2,
+                power3: 2,
+                power5: 0,
+                power7: 0,
+                power11: 0,
+                other: 1,
+            },
+            ExpectedData {
+                len: 10,
+                power2: 1,
+                power3: 0,
+                power5: 1,
+                power7: 0,
+                power11: 0,
+                other: 1,
+            },
+            ExpectedData {
+                len: 100,
+                power2: 2,
+                power3: 0,
+                power5: 2,
+                power7: 0,
+                power11: 0,
+                other: 1,
+            },
+            ExpectedData {
+                len: 44100,
+                power2: 2,
+                power3: 2,
+                power5: 2,
+                power7: 2,
+                power11: 0,
+                other: 1,
+            },
+            ExpectedData {
+                len: 2310,
+                power2: 1,
+                power3: 1,
+                power5: 1,
+                power7: 1,
+                power11: 1,
+                other: 1,
+            },
         ];
 
         for expected in test_list {
@@ -739,9 +839,20 @@
             assert_eq!(factors.get_power11(), expected.power11);
             assert_eq!(factors.get_other_factors(), expected.other);
 
-            assert_eq!(expected.len, (1 << factors.get_power2()) * 3.pow(factors.get_power3()) * 5.pow(factors.get_power5()) * 7.pow(factors.get_power7()) * 11.pow(factors.get_power11()) * factors.get_other_factors());
+            assert_eq!(
+                expected.len,
+                (1 << factors.get_power2())
+                    * 3.pow(factors.get_power3())
+                    * 5.pow(factors.get_power5())
+                    * 7.pow(factors.get_power7())
+                    * 11.pow(factors.get_power11())
+                    * factors.get_other_factors()
+            );
             assert_eq!(expected.len, factors.product());
-            assert_eq!((1 << factors.get_power2()) * 3.pow(factors.get_power3()), factors.product_power2power3());
+            assert_eq!(
+                (1 << factors.get_power2()) * 3.pow(factors.get_power3()),
+                factors.product_power2power3()
+            );
             assert_eq!(factors.get_other_factors().trailing_zeros(), 0);
             assert!(factors.get_other_factors() % 3 > 0);
         }
@@ -750,9 +861,20 @@
         for n in 1..200 {
             let factors = PartialFactors::compute(n);
 
-            assert_eq!(n, (1 << factors.get_power2()) * 3.pow(factors.get_power3()) * 5.pow(factors.get_power5()) * 7.pow(factors.get_power7()) * 11.pow(factors.get_power11()) * factors.get_other_factors());
+            assert_eq!(
+                n,
+                (1 << factors.get_power2())
+                    * 3.pow(factors.get_power3())
+                    * 5.pow(factors.get_power5())
+                    * 7.pow(factors.get_power7())
+                    * 11.pow(factors.get_power11())
+                    * factors.get_other_factors()
+            );
             assert_eq!(n, factors.product());
-            assert_eq!((1 << factors.get_power2()) * 3.pow(factors.get_power3()), factors.product_power2power3());
+            assert_eq!(
+                (1 << factors.get_power2()) * 3.pow(factors.get_power3()),
+                factors.product_power2power3()
+            );
             assert_eq!(factors.get_other_factors().trailing_zeros(), 0);
             assert!(factors.get_other_factors() % 3 > 0);
         }
@@ -769,7 +891,12 @@
                         for power7 in 0..3 {
                             for power11 in 0..2 {
                                 for power13 in 0..2 {
-                                    let divisor_product = (3.pow(power3) * 5.pow(power5) * 7.pow(power7) * 11.pow(power11) * 13.pow(power13)) << power2;
+                                    let divisor_product = (3.pow(power3)
+                                        * 5.pow(power5)
+                                        * 7.pow(power7)
+                                        * 11.pow(power11)
+                                        * 13.pow(power13))
+                                        << power2;
                                     let divisor = PartialFactors::compute(divisor_product);
                                     if let Some(quotient) = factors.divide_by(&divisor) {
                                         assert_eq!(quotient.product(), n / divisor_product);
