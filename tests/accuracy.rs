//! To test the accuracy of our FFT algorithm, we first test that our
//! naive DFT function is correct by comparing its output against several
//! known signal/spectrum relationships. Then, we generate random signals
//! for a variety of lengths, and test that our FFT algorithm matches our
//! DFT calculation for those signals.

<<<<<<< HEAD
extern crate rustfft;
extern crate rand;
=======

>>>>>>> 391be469

use std::sync::Arc;

use rustfft::num_complex::Complex;

use rand::{StdRng, SeedableRng};
use rand::distributions::{Normal, Distribution};
use rustfft::{FFTplanner, Fft};
use rustfft::num_traits::Float;
use rustfft::algorithm::{BluesteinsAlgorithm, Radix4};

/// The seed for the random number generator used to generate
/// random signals. It's defined here so that we have deterministic
/// tests
const RNG_SEED: [u8; 32] = [1, 9, 1, 0, 1, 1, 4, 3, 1, 4, 9, 8,
    4, 1, 4, 8, 2, 8, 1, 2, 2, 2, 6, 1, 2, 3, 4, 5, 6, 7, 8, 9];

/// Returns true if the mean difference in the elements of the two vectors
/// is small
fn compare_vectors<T: rustfft::FFTnum + Float>(vec1: &[Complex<T>], vec2: &[Complex<T>]) -> bool {
    assert_eq!(vec1.len(), vec2.len());
    let mut error = T::zero();
    for (&a, &b) in vec1.iter().zip(vec2.iter()) {
        error = error + (a - b).norm();
    }
    return (error.to_f64().unwrap() / vec1.len() as f64) < 0.1;
}


fn fft_matches_dft<T: rustfft::FFTnum + Float>(signal: Vec<Complex<T>>, inverse: bool) -> bool {
    let mut buffer_expected = signal.clone();
    let mut buffer_actual = signal.clone();

    let mut planner = FFTplanner::new(inverse);
    let fft = planner.plan_fft(signal.len());
    assert_eq!(fft.len(), signal.len(), "FFTplanner created FFT of wrong length");
    assert_eq!(fft.is_inverse(), inverse, "FFTplanner created FFT of wrong direction");

    fft.process_inplace(&mut buffer_actual);

    let inner_fft_len = (signal.len() * 2 - 1).checked_next_power_of_two().unwrap();
    let inner_fft = Arc::new(Radix4::new(inner_fft_len, inverse));
    let control = BluesteinsAlgorithm::new(signal.len(), inner_fft);
    control.process_inplace(&mut buffer_expected);

    return compare_vectors(&buffer_expected, &buffer_actual);
}

fn random_signal<T: rustfft::FFTnum>(length: usize) -> Vec<Complex<T>> {
    let mut sig = Vec::with_capacity(length);
    let normal_dist = Normal::new(0.0, 10.0);
    let mut rng: StdRng = SeedableRng::from_seed(RNG_SEED);
    for _ in 0..length {
        sig.push(Complex{re: T::from_f64(normal_dist.sample(&mut rng)).unwrap(),
                         im: T::from_f64(normal_dist.sample(&mut rng)).unwrap()});
    }
    return sig;
}

/// Integration tests that verify our FFT output matches the direct DFT calculation
/// for random signals.
#[test]
fn test_planned_fft_forward_f32() {
    for len in 1..2000 {
        let signal = random_signal::<f32>(len);
        assert!(fft_matches_dft(signal, false), "length = {}", len);
    }
}

#[test]
fn test_planned_fft_inverse_f32() {
    for len in 1..2000 {
        let signal = random_signal::<f32>(len);
        assert!(fft_matches_dft(signal, true), "length = {}", len);
    }
}

#[test]
fn test_planned_fft_forward_f64() {
    for len in 1..2000 {
        let signal = random_signal::<f64>(len);
        assert!(fft_matches_dft(signal, false), "length = {}", len);
    }
}

#[test]
fn test_planned_fft_inverse_f64() {
    for len in 1..2000 {
        let signal = random_signal::<f64>(len);
        assert!(fft_matches_dft(signal, true), "length = {}", len);
    }
}<|MERGE_RESOLUTION|>--- conflicted
+++ resolved
@@ -4,12 +4,6 @@
 //! for a variety of lengths, and test that our FFT algorithm matches our
 //! DFT calculation for those signals.
 
-<<<<<<< HEAD
-extern crate rustfft;
-extern crate rand;
-=======
-
->>>>>>> 391be469
 
 use std::sync::Arc;
 
