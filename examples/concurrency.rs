--- conflicted
+++ resolved
@@ -3,10 +3,6 @@
 use std::sync::Arc;
 use std::thread;
 
-<<<<<<< HEAD
-=======
-use rustfft::FftPlanner;
->>>>>>> aa8924e6
 use rustfft::num_complex::Complex32;
 use rustfft::FftPlanner;
 
@@ -15,22 +11,13 @@
     let mut planner = FftPlanner::new(inverse);
     let fft = planner.plan_fft(100);
 
-<<<<<<< HEAD
     let threads: Vec<thread::JoinHandle<_>> = (0..2)
         .map(|_| {
             let fft_copy = Arc::clone(&fft);
             thread::spawn(move || {
-                let mut signal = vec![Complex32::new(0.0, 0.0); 100];
-                let mut spectrum = vec![Complex32::new(0.0, 0.0); 100];
-                fft_copy.process(&mut signal, &mut spectrum);
+                let mut buffer = vec![Complex32::new(0.0, 0.0); 100];
+                fft_copy.process_inplace(&mut buffer);
             })
-=======
-    let threads: Vec<thread::JoinHandle<_>> = (0..2).map(|_| {
-        let fft_copy = Arc::clone(&fft);
-        thread::spawn(move || {
-            let mut buffer = vec![Complex32::new(0.0, 0.0); 100];
-            fft_copy.process_inplace(&mut buffer);
->>>>>>> aa8924e6
         })
         .collect();
 
